--- conflicted
+++ resolved
@@ -11,7 +11,6 @@
 Version 0.2.0 will break many things in the previous version. Don't expect simulations created 
 in 0.1.0 to work. Also the folder structure and some constants have been reorganized and renamed. 
 
-<<<<<<< HEAD
 Main improvements in this version:
 
   1. Simulation speed 200 times faster (simulation accuracy decreases 2-4 times) 
@@ -91,9 +90,6 @@
 
 
 ##  <a name="How_to_cite"></a> How to cite
-=======
-## How to cite
->>>>>>> f03e2e38
 
 If you find our work usefull in your project, please cite us:
 
@@ -112,13 +108,9 @@
 }
 ```
 
-<<<<<<< HEAD
 **Citation info for the v0.2.0 paper will be shown here once we get it from the publisher!**
 
 ## <a name="Installing"></a> Installing
-=======
-## Installing
->>>>>>> f03e2e38
 
 Clone the repository to some location on your machine. Create a python environment by running 
 `conda env create -n hb --file hb_env.yml` in yor anaconda command prompt when in project root directory.
@@ -350,4 +342,4 @@
   - `leaf_model` Package storing solvers and their interface. Module `interface.py` is an interface for this package.
   - `prospect` Package handling prospect simulations. Module `prospect.py` is an interface for this package
   - `rendering` Package responsible for calling Blender.
-  - `utils` Package containing miscellaneous utility modules.+  - `utils` Package containing miscellaneous utility modules.
