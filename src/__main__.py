"""
Entry point of the program.

There is no user interface to the program (yet) so code your calls here
and run in your favourite IDE.
"""

import logging
import os.path
import datetime

import os
import numpy as np
import matplotlib.pyplot as plt

import plotter
import src.leaf_model.nn
from src.leaf_model import surf as SM
from src.data import path_handling as PH
from src.forest import forest
from src.blender_scripts import forest_control as control

from src.data import toml_handling as TH
from src.data import cube_handling as CH
from src.leaf_model import interface as LI
from src import constants as C
from src.reflectance_lab import diffuse_reflectance

from src.rendering import blender_control as BC
from src.gsv import gsv
from src.forest import soil


def write_forest_control(forest_id: str, control_dict: dict):
    TH.write_dict_as_toml(dictionary=control_dict, directory=PH.path_directory_forest_scene(forest_id=forest_id), filename='forest_control')


def read_forest_control(forest_id: str) -> dict:
    return TH.read_toml_as_dict(directory=PH.path_directory_forest_scene(forest_id=forest_id), filename='forest_control')


def forest_pipe_test(rng):

    # Generating low resolution random leaves
    set_name = 'low_res_w_dry'
    new_sampling = [450,500,550,600,700,800]
    # LI.generate_prospect_leaf_random(set_name=set_name, leaf_count=2)
    # LI.generate_prospect_leaf(set_name=set_name, sample_id=4) # add one dry default leaf
    # LI.resample_leaf_targets(set_name=set_name, new_sampling=new_sampling)
    # LI.solve_leaf_material_parameters(set_name=set_name, clear_old_results=True)
    #
    leaves = [(set_name, 0, 'Leaf material 1'), (set_name, 1, 'Leaf material 2'), (set_name, 3, 'Leaf material 3')]
    # forest_id = forest.init(leaves=leaves, conf_type='m2m', rng=rng, custom_forest_id='control_test')

    """
    Running forest.init only copies files. Running setup makes the Blender scene renderable.
    """

    forest_id = 'control_test'

    BC.setup_forest(forest_id=forest_id, leaf_name_list=['Leaf material 1', 'Leaf material 2', 'Leaf material 3'])  #, 'Leaf material 4'])

    BC.render_forest(forest_id=forest_id, render_mode='preview')
    BC.render_forest(forest_id=forest_id, render_mode='visibility')
    BC.render_forest(forest_id=forest_id, render_mode='spectral')

    CH.construct_envi_cube(forest_id=forest_id)
    CH.show_cube(forest_id=forest_id)

    # BC.generate_forest_control(global_master=True)


def run_paper_tests():

    #FIXME resampling in shambles!!!

    nn_name = "lc9_lw10_b2_lr0.001_split0.10.pt"

    resolution = 5
    LI.solve_leaf_material_parameters(clear_old_results=True, resolution=resolution, set_name="aifix_specchio_nn", copyof="specchio", solver="nn",
                                      nn_name=nn_name, plot_resampling=False)
    LI.solve_leaf_material_parameters(clear_old_results=True, resolution=resolution, set_name="aifix_specchio_surf", copyof="specchio", solver="surf",
                                      plot_resampling=False)

    LI.solve_leaf_material_parameters(clear_old_results=True, resolution=resolution, set_name="aifix_prospect_nn", copyof="prospect_randoms", solver="nn",
                                      nn_name=nn_name, plot_resampling=False)
    LI.solve_leaf_material_parameters(clear_old_results=True, resolution=resolution, set_name="aifix_prospect_surf", copyof="prospect_randoms",
                                      solver="surf", plot_resampling=False)


def asym_test(smthng='const_r_var_t'):
    import numpy as np
    from src.leaf_model import leaf_commons as LC
    from src.leaf_model.opt import Optimization
    from src.utils import data_utils

    set_name = f"{smthng}_test"

    n = 10
    const = 0.1
    if smthng == 'const_r_var_t':
        r_list = np.ones((n,)) * const
        t_list = np.linspace(0.1, 0.8, num=n, endpoint=True)
        wls = np.arange(n)
    elif smthng == 'const_t_var_r':
        t_list = np.ones((n,)) * const
        r_list = np.linspace(0.1, 0.8, num=n, endpoint=True)
        wls = np.arange(n)

    data = data_utils.pack_target(wls=wls, refls=r_list, trans=t_list)

    LC.initialize_directories(set_name=set_name, clear_old_results=True)
    TH.write_target(set_name=set_name, data=data)
    # targets = TH.read_target(set_name=set_name, sample_id=0, resampled=False)
    o = Optimization(set_name=set_name, diffstep=0.01)  # FIXME tää vois olla uus defaulttin stepille että löytyy paremmin optimi
    o.run_optimization(resampled=False, use_threads=True)
    print(f"Done {set_name}")


def iterative_train():

    LI.train_models(set_name="train_iter_1", generate_data=True, starting_guess_type='curve', train_points_per_dim=50, similarity_rt=0.2, train_surf=True, train_nn=False)
    LI.train_models(set_name="train_iter_2", generate_data=True, starting_guess_type='surf', train_points_per_dim=50, similarity_rt=0.3, train_surf=True, train_nn=False)
    # TODO etc..
    

if __name__ == '__main__':
    # log to stdout instead of stderr for nice coloring
    # logging.basicConfig(stream=sys.stdout, level='INFO')
    path_dir_logs = "../log"
    if not os.path.exists(path_dir_logs):
        os.makedirs(path_dir_logs)

    log_identifier = str(datetime.datetime.now())
    log_identifier = log_identifier.replace(' ', '_')
    log_identifier = log_identifier.replace(':', '')
    log_identifier = log_identifier.replace('.', '')

    log_file_name = f"{log_identifier}.log"
    log_path = PH.join(path_dir_logs, log_file_name)
    logging.basicConfig(level='INFO', format='%(asctime)s %(levelname)s: %(message)s',
                        handlers=[
                            logging.FileHandler(log_path, mode='w'),
                            logging.StreamHandler()
                        ])


    # Let redo starting guess
    from src.utils import spectra_utils as SU
    # SU.generate_starting_guess()
    # SU.fit_starting_guess_coefficients(degree=12)
    # plotter._plot_starting_guess_coeffs_fitting(dont_show=False)

<<<<<<< HEAD
    # asym_test('const_r_var_t')
    # asym_test('const_t_var_r')
=======
    # size = 500
    # set_name = "training_data-1-1"
    # LI.train_models(set_name=set_name, generate_data=True, train_points_per_dim=size)

    resolution = 5
    nn_name = "lc9_lw10_b2_lr0.001_split0.10.pt"
    LI.solve_leaf_material_parameters(clear_old_results=True, resolution=resolution, set_name="aifix_specchio_nn", copyof="specchio", solver="nn",
                                      nn_name=nn_name, plot_resampling=False)
    LI.solve_leaf_material_parameters(clear_old_results=True, resolution=resolution, set_name="aifix_specchio_surf", copyof="specchio", solver="surf",
                                      plot_resampling=False)

    LI.solve_leaf_material_parameters(clear_old_results=True, resolution=resolution, set_name="aifix_prospect_nn", copyof="prospect_randoms", solver="nn",
                                      nn_name=nn_name, plot_resampling=False)
    LI.solve_leaf_material_parameters(clear_old_results=True, resolution=resolution, set_name="aifix_prospect_surf", copyof="prospect_randoms",
                                      solver="surf", plot_resampling=False)
>>>>>>> f0d25580

    # rng = np.random.default_rng(4321)

    # gsv.visualize_default_soils(save=False, dont_show=False)
    # gsv._write_default_soils()

    # plotter.plot_resampling(set_name='low_res')
    # forest_pipe_test(rng=rng)
    # forest_id = forest.init()

    # forest_id = '1406231352'

    # Sun power test
    # diffuse_reflectance.run(data_exits=True)

    # leaf_stuff = [('try_random_p_leaves', 0, 1), ('try_random_p_leaves', 1, 3)]
    # forest.init(copy_forest_id='0102231033')

    # Let's first generate some random PROSPECT leaves
    # set_name = "try_random_p_leaves"
    # generates three leaf targets to \HyperBlend\leaf_measurement_sets\try_random_p_leaves\sample_targets
    # LI.generate_prospect_leaf_random(set_name=set_name, count=3)
    # Solve renderable leaf material parameters that produce target reflectance and transmittance
    # LI.solve_leaf_material_parameters(set_name=set_name, solver='nn', clear_old_results=True)
    # After solver has run, check results from HyperBlend\leaf_measurement_sets\try_random_p_leaves\set_result

    # sampling = [450, 550, 600.0, 650, 700, 750, 800.1, 900.0]
    # TH.write_sampling(set_name, sampling=sampling)
    # sampling = TH.read_sampling(set_name)
    # print(sampling)

    # LI.resample_leaf_targets(set_name=set_name)
    # plotter.plot_resampling(set_name=set_name)

    # # Similarly, we can provide exact parameters
    # set_name = "try_p_leaves"
    # # generates a leaf target with certain parameters to \HyperBlend\leaf_measurement_sets\try_p_leaves\sample_targets.
    # # The values used here are the default values.
    # LI.generate_prospect_leaf(set_name=set_name, sample_id=0, n=1.5, ab=32, ar=8, brown=0, w=0.016, m=0.009, ant=0)
    # # You can also give only some parameters. Defaults will be used for the ones not provided.
    # # Remember to give new sample_id so that the previously created leaf is not overwritten.
    # LI.generate_prospect_leaf(set_name=set_name, sample_id=1, w=0.001, m=0.03)
    # # Solve renderable leaf material parameters as before
    # LI.solve_leaf_material_parameters(set_name=set_name, resolution=10, solver='nn')
    # # After solver has run, check results from HyperBlend\leaf_measurement_sets\try_p_leaves\set_result
    #
    #
    # # We can also copy existing set and solve it with a different solver for example. Let's try that with
    # #   surface fitting solver called 'surf'
    # copy_set = "try_copying_set"
    # LI.solve_leaf_material_parameters(set_name=copy_set, resolution=10, solver='surf', copyof="try_p_leaves")
    #
    #
    # # Let's try manually creating some data to work with
    # set_name = "try_manual_set"
    # # Example data list of lists where inner list holds the data ordered as [wavelength, reflectance, transmittance]
    # data = [[400, 0.21435, 0.26547], [401, 0.21431, 0.26540]]
    # # Write data to disk in a format the HyperBlend can understand
    # TH.write_target(set_name, data, sample_id=0, resampled=False)
    # # Solve as before
    # LI.solve_leaf_material_parameters(set_name=set_name, resolution=1, solver='opt', clear_old_results=True)<|MERGE_RESOLUTION|>--- conflicted
+++ resolved
@@ -151,26 +151,14 @@
     # SU.fit_starting_guess_coefficients(degree=12)
     # plotter._plot_starting_guess_coeffs_fitting(dont_show=False)
 
-<<<<<<< HEAD
-    # asym_test('const_r_var_t')
-    # asym_test('const_t_var_r')
-=======
     # size = 500
     # set_name = "training_data-1-1"
     # LI.train_models(set_name=set_name, generate_data=True, train_points_per_dim=size)
-
     resolution = 5
-    nn_name = "lc9_lw10_b2_lr0.001_split0.10.pt"
     LI.solve_leaf_material_parameters(clear_old_results=True, resolution=resolution, set_name="aifix_specchio_nn", copyof="specchio", solver="nn",
-                                      nn_name=nn_name, plot_resampling=False)
     LI.solve_leaf_material_parameters(clear_old_results=True, resolution=resolution, set_name="aifix_specchio_surf", copyof="specchio", solver="surf",
-                                      plot_resampling=False)
-
     LI.solve_leaf_material_parameters(clear_old_results=True, resolution=resolution, set_name="aifix_prospect_nn", copyof="prospect_randoms", solver="nn",
-                                      nn_name=nn_name, plot_resampling=False)
     LI.solve_leaf_material_parameters(clear_old_results=True, resolution=resolution, set_name="aifix_prospect_surf", copyof="prospect_randoms",
-                                      solver="surf", plot_resampling=False)
->>>>>>> f0d25580
 
     # rng = np.random.default_rng(4321)
 
